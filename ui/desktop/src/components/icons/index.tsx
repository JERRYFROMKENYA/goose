import ArrowDown from './ArrowDown';
import ArrowUp from './ArrowUp';
import Attach from './Attach';
import Back from './Back';
import ChatSmart from './ChatSmart';
import Check from './Check';
import ChevronDown from './ChevronDown';
import ChevronUp from './ChevronUp';
import { ChevronRight } from './ChevronRight';
import Close from './Close';
import Copy from './Copy';
import Discord from './Discord';
import Document from './Document';
import Edit from './Edit';
import Idea from './Idea';
import LinkedIn from './LinkedIn';
import More from './More';
import Refresh from './Refresh';
import SensitiveHidden from './SensitiveHidden';
import SensitiveVisible from './SensitiveVisible';
import Send from './Send';
import Settings from './Settings';
import Time from './Time';
import { Gear } from './Gear';
<<<<<<< HEAD
import Youtube from './Youtube';
=======
import { Microphone } from './Microphone';
>>>>>>> 36b51737

export {
  ArrowDown,
  ArrowUp,
  Attach,
  Back,
  ChatSmart,
  Check,
  ChevronDown,
  ChevronRight,
  ChevronUp,
  Close,
  Copy,
  Discord,
  Document,
  Edit,
  Idea,
  Gear,
<<<<<<< HEAD
  LinkedIn,
=======
  Microphone,
>>>>>>> 36b51737
  More,
  Refresh,
  SensitiveHidden,
  SensitiveVisible,
  Send,
  Settings,
  Time,
  Youtube,
};<|MERGE_RESOLUTION|>--- conflicted
+++ resolved
@@ -22,11 +22,8 @@
 import Settings from './Settings';
 import Time from './Time';
 import { Gear } from './Gear';
-<<<<<<< HEAD
 import Youtube from './Youtube';
-=======
 import { Microphone } from './Microphone';
->>>>>>> 36b51737
 
 export {
   ArrowDown,
@@ -45,11 +42,8 @@
   Edit,
   Idea,
   Gear,
-<<<<<<< HEAD
+  Microphone,
   LinkedIn,
-=======
-  Microphone,
->>>>>>> 36b51737
   More,
   Refresh,
   SensitiveHidden,
