--- conflicted
+++ resolved
@@ -5,11 +5,8 @@
 import { Select } from '../../../ui/Select';
 import { Input } from '../../../ui/input';
 import { Info } from 'lucide-react';
-<<<<<<< HEAD
+import { getPredefinedModelsFromEnv, shouldShowPredefinedModels } from '../predefinedModelsUtils';
 import { Dialog, DialogContent, DialogHeader, DialogTitle } from '../../../ui/dialog';
-=======
-import { getPredefinedModelsFromEnv, shouldShowPredefinedModels } from '../predefinedModelsUtils';
->>>>>>> 4bc0a04e
 
 interface LeadWorkerSettingsProps {
   isOpen: boolean;
