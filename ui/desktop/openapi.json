{
  "openapi": "3.0.3",
  "info": {
    "title": "goose-server",
    "description": "An AI agent",
    "contact": {
      "name": "Block",
      "email": "ai-oss-tools@block.xyz"
    },
    "license": {
      "name": "Apache-2.0"
    },
<<<<<<< HEAD
    "version": "1.0.29"
=======
    "version": "1.0.31"
>>>>>>> 36b51737
  },
  "paths": {
    "/agent/tools": {
      "get": {
        "tags": [
          "super::routes::agent"
        ],
        "operationId": "get_tools",
        "parameters": [
          {
            "name": "extension_name",
            "in": "query",
            "description": "Optional extension name to filter tools",
            "required": false,
            "schema": {
              "type": "string",
              "nullable": true
            }
          }
        ],
        "responses": {
          "200": {
            "description": "Tools retrieved successfully",
            "content": {
              "application/json": {
                "schema": {
                  "type": "array",
                  "items": {
                    "$ref": "#/components/schemas/ToolInfo"
                  }
                }
              }
            }
          },
          "401": {
            "description": "Unauthorized - invalid secret key"
          },
          "424": {
            "description": "Agent not initialized"
          },
          "500": {
            "description": "Internal server error"
          }
        }
      }
    },
    "/config": {
      "get": {
        "tags": [
          "super::routes::config_management"
        ],
        "operationId": "read_all_config",
        "responses": {
          "200": {
            "description": "All configuration values retrieved successfully",
            "content": {
              "application/json": {
                "schema": {
                  "$ref": "#/components/schemas/ConfigResponse"
                }
              }
            }
          }
        }
      }
    },
    "/config/backup": {
      "post": {
        "tags": [
          "super::routes::config_management"
        ],
        "operationId": "backup_config",
        "responses": {
          "200": {
            "description": "Config file backed up",
            "content": {
              "text/plain": {
                "schema": {
                  "type": "string"
                }
              }
            }
          },
          "500": {
            "description": "Internal server error"
          }
        }
      }
    },
    "/config/extensions": {
      "get": {
        "tags": [
          "super::routes::config_management"
        ],
        "operationId": "get_extensions",
        "responses": {
          "200": {
            "description": "All extensions retrieved successfully",
            "content": {
              "application/json": {
                "schema": {
                  "$ref": "#/components/schemas/ExtensionResponse"
                }
              }
            }
          },
          "500": {
            "description": "Internal server error"
          }
        }
      },
      "post": {
        "tags": [
          "super::routes::config_management"
        ],
        "operationId": "add_extension",
        "requestBody": {
          "content": {
            "application/json": {
              "schema": {
                "$ref": "#/components/schemas/ExtensionQuery"
              }
            }
          },
          "required": true
        },
        "responses": {
          "200": {
            "description": "Extension added or updated successfully",
            "content": {
              "text/plain": {
                "schema": {
                  "type": "string"
                }
              }
            }
          },
          "400": {
            "description": "Invalid request"
          },
          "422": {
            "description": "Could not serialize config.yaml"
          },
          "500": {
            "description": "Internal server error"
          }
        }
      }
    },
    "/config/extensions/{name}": {
      "delete": {
        "tags": [
          "super::routes::config_management"
        ],
        "operationId": "remove_extension",
        "parameters": [
          {
            "name": "name",
            "in": "path",
            "required": true,
            "schema": {
              "type": "string"
            }
          }
        ],
        "responses": {
          "200": {
            "description": "Extension removed successfully",
            "content": {
              "text/plain": {
                "schema": {
                  "type": "string"
                }
              }
            }
          },
          "404": {
            "description": "Extension not found"
          },
          "500": {
            "description": "Internal server error"
          }
        }
      }
    },
    "/config/init": {
      "post": {
        "tags": [
          "super::routes::config_management"
        ],
        "operationId": "init_config",
        "responses": {
          "200": {
            "description": "Config initialization check completed",
            "content": {
              "text/plain": {
                "schema": {
                  "type": "string"
                }
              }
            }
          },
          "500": {
            "description": "Internal server error"
          }
        }
      }
    },
    "/config/permissions": {
      "post": {
        "tags": [
          "super::routes::config_management"
        ],
        "operationId": "upsert_permissions",
        "requestBody": {
          "content": {
            "application/json": {
              "schema": {
                "$ref": "#/components/schemas/UpsertPermissionsQuery"
              }
            }
          },
          "required": true
        },
        "responses": {
          "200": {
            "description": "Permission update completed",
            "content": {
              "text/plain": {
                "schema": {
                  "type": "string"
                }
              }
            }
          },
          "400": {
            "description": "Invalid request"
          }
        }
      }
    },
    "/config/providers": {
      "get": {
        "tags": [
          "super::routes::config_management"
        ],
        "operationId": "providers",
        "responses": {
          "200": {
            "description": "All configuration values retrieved successfully",
            "content": {
              "application/json": {
                "schema": {
                  "type": "array",
                  "items": {
                    "$ref": "#/components/schemas/ProviderDetails"
                  }
                }
              }
            }
          }
        }
      }
    },
    "/config/read": {
      "post": {
        "tags": [
          "super::routes::config_management"
        ],
        "operationId": "read_config",
        "requestBody": {
          "content": {
            "application/json": {
              "schema": {
                "$ref": "#/components/schemas/ConfigKeyQuery"
              }
            }
          },
          "required": true
        },
        "responses": {
          "200": {
            "description": "Configuration value retrieved successfully",
            "content": {
              "application/json": {
                "schema": {}
              }
            }
          },
          "404": {
            "description": "Configuration key not found"
          }
        }
      }
    },
    "/config/recover": {
      "post": {
        "tags": [
          "super::routes::config_management"
        ],
        "operationId": "recover_config",
        "responses": {
          "200": {
            "description": "Config recovery attempted",
            "content": {
              "text/plain": {
                "schema": {
                  "type": "string"
                }
              }
            }
          },
          "500": {
            "description": "Internal server error"
          }
        }
      }
    },
    "/config/remove": {
      "post": {
        "tags": [
          "super::routes::config_management"
        ],
        "operationId": "remove_config",
        "requestBody": {
          "content": {
            "application/json": {
              "schema": {
                "$ref": "#/components/schemas/ConfigKeyQuery"
              }
            }
          },
          "required": true
        },
        "responses": {
          "200": {
            "description": "Configuration value removed successfully",
            "content": {
              "text/plain": {
                "schema": {
                  "type": "string"
                }
              }
            }
          },
          "404": {
            "description": "Configuration key not found"
          },
          "500": {
            "description": "Internal server error"
          }
        }
      }
    },
    "/config/upsert": {
      "post": {
        "tags": [
          "super::routes::config_management"
        ],
        "operationId": "upsert_config",
        "requestBody": {
          "content": {
            "application/json": {
              "schema": {
                "$ref": "#/components/schemas/UpsertConfigQuery"
              }
            }
          },
          "required": true
        },
        "responses": {
          "200": {
            "description": "Configuration value upserted successfully",
            "content": {
              "text/plain": {
                "schema": {
                  "type": "string"
                }
              }
            }
          },
          "500": {
            "description": "Internal server error"
          }
        }
      }
    },
    "/config/validate": {
      "get": {
        "tags": [
          "super::routes::config_management"
        ],
        "operationId": "validate_config",
        "responses": {
          "200": {
            "description": "Config validation result",
            "content": {
              "text/plain": {
                "schema": {
                  "type": "string"
                }
              }
            }
          },
          "422": {
            "description": "Config file is corrupted"
          }
        }
      }
    },
    "/confirm": {
      "post": {
        "tags": [
          "super::routes::reply"
        ],
        "operationId": "confirm_permission",
        "requestBody": {
          "content": {
            "application/json": {
              "schema": {
                "$ref": "#/components/schemas/PermissionConfirmationRequest"
              }
            }
          },
          "required": true
        },
        "responses": {
          "200": {
            "description": "Permission action is confirmed",
            "content": {
              "application/json": {
                "schema": {}
              }
            }
          },
          "401": {
            "description": "Unauthorized - invalid secret key"
          },
          "500": {
            "description": "Internal server error"
          }
        }
      }
    },
    "/context/manage": {
      "post": {
        "tags": [
          "Context Management"
        ],
        "operationId": "manage_context",
        "requestBody": {
          "content": {
            "application/json": {
              "schema": {
                "$ref": "#/components/schemas/ContextManageRequest"
              }
            }
          },
          "required": true
        },
        "responses": {
          "200": {
            "description": "Context managed successfully",
            "content": {
              "application/json": {
                "schema": {
                  "$ref": "#/components/schemas/ContextManageResponse"
                }
              }
            }
          },
          "401": {
            "description": "Unauthorized - Invalid or missing API key"
          },
          "412": {
            "description": "Precondition failed - Agent not available"
          },
          "500": {
            "description": "Internal server error"
          }
        },
        "security": [
          {
            "api_key": []
          }
        ]
      }
    },
    "/schedule/create": {
      "post": {
        "tags": [
          "schedule"
        ],
        "operationId": "create_schedule",
        "requestBody": {
          "content": {
            "application/json": {
              "schema": {
                "$ref": "#/components/schemas/CreateScheduleRequest"
              }
            }
          },
          "required": true
        },
        "responses": {
          "200": {
            "description": "Scheduled job created successfully",
            "content": {
              "application/json": {
                "schema": {
                  "$ref": "#/components/schemas/ScheduledJob"
                }
              }
            }
          },
          "400": {
            "description": "Invalid cron expression or recipe file"
          },
          "409": {
            "description": "Job ID already exists"
          },
          "500": {
            "description": "Internal server error"
          }
        }
      }
    },
    "/schedule/delete/{id}": {
      "delete": {
        "tags": [
          "schedule"
        ],
        "operationId": "delete_schedule",
        "parameters": [
          {
            "name": "id",
            "in": "path",
            "description": "ID of the schedule to delete",
            "required": true,
            "schema": {
              "type": "string"
            }
          }
        ],
        "responses": {
          "204": {
            "description": "Scheduled job deleted successfully"
          },
          "404": {
            "description": "Scheduled job not found"
          },
          "500": {
            "description": "Internal server error"
          }
        }
      }
    },
    "/schedule/list": {
      "get": {
        "tags": [
          "schedule"
        ],
        "operationId": "list_schedules",
        "responses": {
          "200": {
            "description": "A list of scheduled jobs",
            "content": {
              "application/json": {
                "schema": {
                  "$ref": "#/components/schemas/ListSchedulesResponse"
                }
              }
            }
          },
          "500": {
            "description": "Internal server error"
          }
        }
      }
    },
    "/schedule/{id}": {
      "put": {
        "tags": [
          "schedule"
        ],
        "operationId": "update_schedule",
        "parameters": [
          {
            "name": "id",
            "in": "path",
            "description": "ID of the schedule to update",
            "required": true,
            "schema": {
              "type": "string"
            }
          }
        ],
        "requestBody": {
          "content": {
            "application/json": {
              "schema": {
                "$ref": "#/components/schemas/UpdateScheduleRequest"
              }
            }
          },
          "required": true
        },
        "responses": {
          "200": {
            "description": "Scheduled job updated successfully",
            "content": {
              "application/json": {
                "schema": {
                  "$ref": "#/components/schemas/ScheduledJob"
                }
              }
            }
          },
          "400": {
            "description": "Cannot update a currently running job or invalid request"
          },
          "404": {
            "description": "Scheduled job not found"
          },
          "500": {
            "description": "Internal server error"
          }
        }
      }
    },
    "/schedule/{id}/inspect": {
      "get": {
        "tags": [
          "schedule"
        ],
        "operationId": "inspect_running_job",
        "parameters": [
          {
            "name": "id",
            "in": "path",
            "description": "ID of the schedule to inspect",
            "required": true,
            "schema": {
              "type": "string"
            }
          }
        ],
        "responses": {
          "200": {
            "description": "Running job information",
            "content": {
              "application/json": {
                "schema": {
                  "$ref": "#/components/schemas/InspectJobResponse"
                }
              }
            }
          },
          "404": {
            "description": "Scheduled job not found"
          },
          "500": {
            "description": "Internal server error"
          }
        }
      }
    },
    "/schedule/{id}/kill": {
      "post": {
        "tags": [
          "schedule"
        ],
        "operationId": "kill_running_job",
        "parameters": [
          {
            "name": "id",
            "in": "path",
            "required": true,
            "schema": {
              "type": "string"
            }
          }
        ],
        "responses": {
          "200": {
            "description": "Running job killed successfully"
          }
        }
      }
    },
    "/schedule/{id}/pause": {
      "post": {
        "tags": [
          "schedule"
        ],
        "operationId": "pause_schedule",
        "parameters": [
          {
            "name": "id",
            "in": "path",
            "description": "ID of the schedule to pause",
            "required": true,
            "schema": {
              "type": "string"
            }
          }
        ],
        "responses": {
          "204": {
            "description": "Scheduled job paused successfully"
          },
          "400": {
            "description": "Cannot pause a currently running job"
          },
          "404": {
            "description": "Scheduled job not found"
          },
          "500": {
            "description": "Internal server error"
          }
        }
      }
    },
    "/schedule/{id}/run_now": {
      "post": {
        "tags": [
          "schedule"
        ],
        "operationId": "run_now_handler",
        "parameters": [
          {
            "name": "id",
            "in": "path",
            "description": "ID of the schedule to run",
            "required": true,
            "schema": {
              "type": "string"
            }
          }
        ],
        "responses": {
          "200": {
            "description": "Scheduled job triggered successfully, returns new session ID",
            "content": {
              "application/json": {
                "schema": {
                  "$ref": "#/components/schemas/RunNowResponse"
                }
              }
            }
          },
          "404": {
            "description": "Scheduled job not found"
          },
          "500": {
            "description": "Internal server error when trying to run the job"
          }
        }
      }
    },
    "/schedule/{id}/sessions": {
      "get": {
        "tags": [
          "schedule"
        ],
        "operationId": "sessions_handler",
        "parameters": [
          {
            "name": "id",
            "in": "path",
            "description": "ID of the schedule",
            "required": true,
            "schema": {
              "type": "string"
            }
          },
          {
            "name": "limit",
            "in": "query",
            "required": false,
            "schema": {
              "type": "integer",
              "format": "int32",
              "minimum": 0
            }
          }
        ],
        "responses": {
          "200": {
            "description": "A list of session display info",
            "content": {
              "application/json": {
                "schema": {
                  "type": "array",
                  "items": {
                    "$ref": "#/components/schemas/SessionDisplayInfo"
                  }
                }
              }
            }
          },
          "500": {
            "description": "Internal server error"
          }
        }
      }
    },
    "/schedule/{id}/unpause": {
      "post": {
        "tags": [
          "schedule"
        ],
        "operationId": "unpause_schedule",
        "parameters": [
          {
            "name": "id",
            "in": "path",
            "description": "ID of the schedule to unpause",
            "required": true,
            "schema": {
              "type": "string"
            }
          }
        ],
        "responses": {
          "204": {
            "description": "Scheduled job unpaused successfully"
          },
          "404": {
            "description": "Scheduled job not found"
          },
          "500": {
            "description": "Internal server error"
          }
        }
      }
    },
    "/sessions": {
      "get": {
        "tags": [
          "Session Management"
        ],
        "operationId": "list_sessions",
        "responses": {
          "200": {
            "description": "List of available sessions retrieved successfully",
            "content": {
              "application/json": {
                "schema": {
                  "$ref": "#/components/schemas/SessionListResponse"
                }
              }
            }
          },
          "401": {
            "description": "Unauthorized - Invalid or missing API key"
          },
          "500": {
            "description": "Internal server error"
          }
        },
        "security": [
          {
            "api_key": []
          }
        ]
      }
    },
    "/sessions/{session_id}": {
      "get": {
        "tags": [
          "Session Management"
        ],
        "operationId": "get_session_history",
        "parameters": [
          {
            "name": "session_id",
            "in": "path",
            "description": "Unique identifier for the session",
            "required": true,
            "schema": {
              "type": "string"
            }
          }
        ],
        "responses": {
          "200": {
            "description": "Session history retrieved successfully",
            "content": {
              "application/json": {
                "schema": {
                  "$ref": "#/components/schemas/SessionHistoryResponse"
                }
              }
            }
          },
          "401": {
            "description": "Unauthorized - Invalid or missing API key"
          },
          "404": {
            "description": "Session not found"
          },
          "500": {
            "description": "Internal server error"
          }
        },
        "security": [
          {
            "api_key": []
          }
        ]
      }
    }
  },
  "components": {
    "schemas": {
      "Annotations": {
        "type": "object",
        "properties": {
          "audience": {
            "type": "array",
            "items": {
              "$ref": "#/components/schemas/Role"
            },
            "nullable": true
          },
          "priority": {
            "type": "number",
            "format": "float",
            "nullable": true
          },
          "timestamp": {
            "type": "string",
            "format": "date-time",
            "example": "2023-01-01T00:00:00Z"
          }
        }
      },
      "ConfigKey": {
        "type": "object",
        "required": [
          "name",
          "required",
          "secret"
        ],
        "properties": {
          "default": {
            "type": "string",
            "nullable": true
          },
          "name": {
            "type": "string"
          },
          "required": {
            "type": "boolean"
          },
          "secret": {
            "type": "boolean"
          }
        }
      },
      "ConfigKeyQuery": {
        "type": "object",
        "required": [
          "key",
          "is_secret"
        ],
        "properties": {
          "is_secret": {
            "type": "boolean"
          },
          "key": {
            "type": "string"
          }
        }
      },
      "ConfigResponse": {
        "type": "object",
        "required": [
          "config"
        ],
        "properties": {
          "config": {
            "type": "object",
            "additionalProperties": {}
          }
        }
      },
      "Content": {
        "oneOf": [
          {
            "allOf": [
              {
                "$ref": "#/components/schemas/TextContent"
              },
              {
                "type": "object",
                "required": [
                  "type"
                ],
                "properties": {
                  "type": {
                    "type": "string",
                    "enum": [
                      "text"
                    ]
                  }
                }
              }
            ]
          },
          {
            "allOf": [
              {
                "$ref": "#/components/schemas/ImageContent"
              },
              {
                "type": "object",
                "required": [
                  "type"
                ],
                "properties": {
                  "type": {
                    "type": "string",
                    "enum": [
                      "image"
                    ]
                  }
                }
              }
            ]
          },
          {
            "allOf": [
              {
                "$ref": "#/components/schemas/EmbeddedResource"
              },
              {
                "type": "object",
                "required": [
                  "type"
                ],
                "properties": {
                  "type": {
                    "type": "string",
                    "enum": [
                      "resource"
                    ]
                  }
                }
              }
            ]
          }
        ],
        "discriminator": {
          "propertyName": "type"
        }
      },
      "ContextLengthExceeded": {
        "type": "object",
        "required": [
          "msg"
        ],
        "properties": {
          "msg": {
            "type": "string"
          }
        }
      },
      "ContextManageRequest": {
        "type": "object",
        "description": "Request payload for context management operations",
        "required": [
          "messages",
          "manageAction"
        ],
        "properties": {
          "manageAction": {
            "type": "string",
            "description": "Operation to perform: \"truncation\" or \"summarize\""
          },
          "messages": {
            "type": "array",
            "items": {
              "$ref": "#/components/schemas/Message"
            },
            "description": "Collection of messages to be managed"
          }
        }
      },
      "ContextManageResponse": {
        "type": "object",
        "description": "Response from context management operations",
        "required": [
          "messages",
          "tokenCounts"
        ],
        "properties": {
          "messages": {
            "type": "array",
            "items": {
              "$ref": "#/components/schemas/Message"
            },
            "description": "Processed messages after the operation"
          },
          "tokenCounts": {
            "type": "array",
            "items": {
              "type": "integer",
              "minimum": 0
            },
            "description": "Token counts for each processed message"
          }
        }
      },
      "CreateScheduleRequest": {
        "type": "object",
        "required": [
          "id",
          "recipe_source",
          "cron"
        ],
        "properties": {
          "cron": {
            "type": "string"
          },
          "execution_mode": {
            "type": "string",
            "nullable": true
          },
          "id": {
            "type": "string"
          },
          "recipe_source": {
            "type": "string"
          }
        }
      },
      "EmbeddedResource": {
        "type": "object",
        "required": [
          "resource"
        ],
        "properties": {
          "annotations": {
            "allOf": [
              {
                "$ref": "#/components/schemas/Annotations"
              }
            ],
            "nullable": true
          },
          "resource": {
            "$ref": "#/components/schemas/ResourceContents"
          }
        }
      },
      "Envs": {
        "type": "object",
        "additionalProperties": {
          "type": "string",
          "description": "A map of environment variables to set, e.g. API_KEY -> some_secret, HOST -> host"
        }
      },
      "ExtensionConfig": {
        "oneOf": [
          {
            "type": "object",
            "description": "Server-sent events client with a URI endpoint",
            "required": [
              "name",
              "uri",
              "type"
            ],
            "properties": {
              "bundled": {
                "type": "boolean",
                "description": "Whether this extension is bundled with Goose",
                "nullable": true
              },
              "description": {
                "type": "string",
                "nullable": true
              },
              "env_keys": {
                "type": "array",
                "items": {
                  "type": "string"
                }
              },
              "envs": {
                "$ref": "#/components/schemas/Envs"
              },
              "name": {
                "type": "string",
                "description": "The name used to identify this extension"
              },
              "timeout": {
                "type": "integer",
                "format": "int64",
                "nullable": true,
                "minimum": 0
              },
              "type": {
                "type": "string",
                "enum": [
                  "sse"
                ]
              },
              "uri": {
                "type": "string"
              }
            }
          },
          {
            "type": "object",
            "description": "Standard I/O client with command and arguments",
            "required": [
              "name",
              "cmd",
              "args",
              "type"
            ],
            "properties": {
              "args": {
                "type": "array",
                "items": {
                  "type": "string"
                }
              },
              "bundled": {
                "type": "boolean",
                "description": "Whether this extension is bundled with Goose",
                "nullable": true
              },
              "cmd": {
                "type": "string"
              },
              "description": {
                "type": "string",
                "nullable": true
              },
              "env_keys": {
                "type": "array",
                "items": {
                  "type": "string"
                }
              },
              "envs": {
                "$ref": "#/components/schemas/Envs"
              },
              "name": {
                "type": "string",
                "description": "The name used to identify this extension"
              },
              "timeout": {
                "type": "integer",
                "format": "int64",
                "nullable": true,
                "minimum": 0
              },
              "type": {
                "type": "string",
                "enum": [
                  "stdio"
                ]
              }
            }
          },
          {
            "type": "object",
            "description": "Built-in extension that is part of the goose binary",
            "required": [
              "name",
              "type"
            ],
            "properties": {
              "bundled": {
                "type": "boolean",
                "description": "Whether this extension is bundled with Goose",
                "nullable": true
              },
              "display_name": {
                "type": "string",
                "nullable": true
              },
              "name": {
                "type": "string",
                "description": "The name used to identify this extension"
              },
              "timeout": {
                "type": "integer",
                "format": "int64",
                "nullable": true,
                "minimum": 0
              },
              "type": {
                "type": "string",
                "enum": [
                  "builtin"
                ]
              }
            }
          },
          {
            "type": "object",
            "description": "Streamable HTTP client with a URI endpoint using MCP Streamable HTTP specification",
            "required": [
              "name",
              "uri",
              "type"
            ],
            "properties": {
              "bundled": {
                "type": "boolean",
                "description": "Whether this extension is bundled with Goose",
                "nullable": true
              },
              "description": {
                "type": "string",
                "nullable": true
              },
              "env_keys": {
                "type": "array",
                "items": {
                  "type": "string"
                }
              },
              "envs": {
                "$ref": "#/components/schemas/Envs"
              },
              "headers": {
                "type": "object",
                "additionalProperties": {
                  "type": "string"
                }
              },
              "name": {
                "type": "string",
                "description": "The name used to identify this extension"
              },
              "timeout": {
                "type": "integer",
                "format": "int64",
                "nullable": true,
                "minimum": 0
              },
              "type": {
                "type": "string",
                "enum": [
                  "streamable_http"
                ]
              },
              "uri": {
                "type": "string"
              }
            }
          },
          {
            "type": "object",
            "description": "Frontend-provided tools that will be called through the frontend",
            "required": [
              "name",
              "tools",
              "type"
            ],
            "properties": {
              "bundled": {
                "type": "boolean",
                "description": "Whether this extension is bundled with Goose",
                "nullable": true
              },
              "instructions": {
                "type": "string",
                "description": "Instructions for how to use these tools",
                "nullable": true
              },
              "name": {
                "type": "string",
                "description": "The name used to identify this extension"
              },
              "tools": {
                "type": "array",
                "items": {
                  "$ref": "#/components/schemas/Tool"
                },
                "description": "The tools provided by the frontend"
              },
              "type": {
                "type": "string",
                "enum": [
                  "frontend"
                ]
              }
            }
          }
        ],
        "description": "Represents the different types of MCP extensions that can be added to the manager",
        "discriminator": {
          "propertyName": "type"
        }
      },
      "ExtensionEntry": {
        "allOf": [
          {
            "$ref": "#/components/schemas/ExtensionConfig"
          },
          {
            "type": "object",
            "required": [
              "enabled"
            ],
            "properties": {
              "enabled": {
                "type": "boolean"
              }
            }
          }
        ]
      },
      "ExtensionQuery": {
        "type": "object",
        "required": [
          "name",
          "config",
          "enabled"
        ],
        "properties": {
          "config": {
            "$ref": "#/components/schemas/ExtensionConfig"
          },
          "enabled": {
            "type": "boolean"
          },
          "name": {
            "type": "string"
          }
        }
      },
      "ExtensionResponse": {
        "type": "object",
        "required": [
          "extensions"
        ],
        "properties": {
          "extensions": {
            "type": "array",
            "items": {
              "$ref": "#/components/schemas/ExtensionEntry"
            }
          }
        }
      },
      "FrontendToolRequest": {
        "type": "object",
        "required": [
          "id",
          "toolCall"
        ],
        "properties": {
          "id": {
            "type": "string"
          },
          "toolCall": {
            "type": "object"
          }
        }
      },
      "ImageContent": {
        "type": "object",
        "required": [
          "data",
          "mimeType"
        ],
        "properties": {
          "annotations": {
            "allOf": [
              {
                "$ref": "#/components/schemas/Annotations"
              }
            ],
            "nullable": true
          },
          "data": {
            "type": "string"
          },
          "mimeType": {
            "type": "string"
          }
        }
      },
      "InspectJobResponse": {
        "type": "object",
        "properties": {
          "processStartTime": {
            "type": "string",
            "nullable": true
          },
          "runningDurationSeconds": {
            "type": "integer",
            "format": "int64",
            "nullable": true
          },
          "sessionId": {
            "type": "string",
            "nullable": true
          }
        }
      },
      "KillJobResponse": {
        "type": "object",
        "required": [
          "message"
        ],
        "properties": {
          "message": {
            "type": "string"
          }
        }
      },
      "ListSchedulesResponse": {
        "type": "object",
        "required": [
          "jobs"
        ],
        "properties": {
          "jobs": {
            "type": "array",
            "items": {
              "$ref": "#/components/schemas/ScheduledJob"
            }
          }
        }
      },
      "Message": {
        "type": "object",
        "description": "A message to or from an LLM",
        "required": [
          "role",
          "created",
          "content"
        ],
        "properties": {
          "content": {
            "type": "array",
            "items": {
              "$ref": "#/components/schemas/MessageContent"
            }
          },
          "created": {
            "type": "integer",
            "format": "int64"
          },
          "role": {
            "$ref": "#/components/schemas/Role"
          }
        }
      },
      "MessageContent": {
        "oneOf": [
          {
            "allOf": [
              {
                "$ref": "#/components/schemas/TextContent"
              },
              {
                "type": "object",
                "required": [
                  "type"
                ],
                "properties": {
                  "type": {
                    "type": "string",
                    "enum": [
                      "text"
                    ]
                  }
                }
              }
            ]
          },
          {
            "allOf": [
              {
                "$ref": "#/components/schemas/ImageContent"
              },
              {
                "type": "object",
                "required": [
                  "type"
                ],
                "properties": {
                  "type": {
                    "type": "string",
                    "enum": [
                      "image"
                    ]
                  }
                }
              }
            ]
          },
          {
            "allOf": [
              {
                "$ref": "#/components/schemas/ToolRequest"
              },
              {
                "type": "object",
                "required": [
                  "type"
                ],
                "properties": {
                  "type": {
                    "type": "string",
                    "enum": [
                      "toolRequest"
                    ]
                  }
                }
              }
            ]
          },
          {
            "allOf": [
              {
                "$ref": "#/components/schemas/ToolResponse"
              },
              {
                "type": "object",
                "required": [
                  "type"
                ],
                "properties": {
                  "type": {
                    "type": "string",
                    "enum": [
                      "toolResponse"
                    ]
                  }
                }
              }
            ]
          },
          {
            "allOf": [
              {
                "$ref": "#/components/schemas/ToolConfirmationRequest"
              },
              {
                "type": "object",
                "required": [
                  "type"
                ],
                "properties": {
                  "type": {
                    "type": "string",
                    "enum": [
                      "toolConfirmationRequest"
                    ]
                  }
                }
              }
            ]
          },
          {
            "allOf": [
              {
                "$ref": "#/components/schemas/FrontendToolRequest"
              },
              {
                "type": "object",
                "required": [
                  "type"
                ],
                "properties": {
                  "type": {
                    "type": "string",
                    "enum": [
                      "frontendToolRequest"
                    ]
                  }
                }
              }
            ]
          },
          {
            "allOf": [
              {
                "$ref": "#/components/schemas/ThinkingContent"
              },
              {
                "type": "object",
                "required": [
                  "type"
                ],
                "properties": {
                  "type": {
                    "type": "string",
                    "enum": [
                      "thinking"
                    ]
                  }
                }
              }
            ]
          },
          {
            "allOf": [
              {
                "$ref": "#/components/schemas/RedactedThinkingContent"
              },
              {
                "type": "object",
                "required": [
                  "type"
                ],
                "properties": {
                  "type": {
                    "type": "string",
                    "enum": [
                      "redactedThinking"
                    ]
                  }
                }
              }
            ]
          },
          {
            "allOf": [
              {
                "$ref": "#/components/schemas/ContextLengthExceeded"
              },
              {
                "type": "object",
                "required": [
                  "type"
                ],
                "properties": {
                  "type": {
                    "type": "string",
                    "enum": [
                      "contextLengthExceeded"
                    ]
                  }
                }
              }
            ]
          },
          {
            "allOf": [
              {
                "$ref": "#/components/schemas/SummarizationRequested"
              },
              {
                "type": "object",
                "required": [
                  "type"
                ],
                "properties": {
                  "type": {
                    "type": "string",
                    "enum": [
                      "summarizationRequested"
                    ]
                  }
                }
              }
            ]
          }
        ],
        "description": "Content passed inside a message, which can be both simple content and tool content",
        "discriminator": {
          "propertyName": "type"
        }
      },
      "ModelInfo": {
        "type": "object",
        "description": "Information about a model's capabilities",
        "required": [
          "name",
          "context_limit"
        ],
        "properties": {
          "context_limit": {
            "type": "integer",
            "description": "The maximum context length this model supports",
            "minimum": 0
          },
          "currency": {
            "type": "string",
            "description": "Currency for the costs (default: \"$\")",
            "nullable": true
          },
          "input_token_cost": {
            "type": "number",
            "format": "double",
            "description": "Cost per token for input (optional)",
            "nullable": true
          },
          "name": {
            "type": "string",
            "description": "The name of the model"
          },
          "output_token_cost": {
            "type": "number",
            "format": "double",
            "description": "Cost per token for output (optional)",
            "nullable": true
          }
        }
      },
      "PermissionConfirmationRequest": {
        "type": "object",
        "required": [
          "id",
          "action"
        ],
        "properties": {
          "action": {
            "type": "string"
          },
          "id": {
            "type": "string"
          },
          "principal_type": {
            "$ref": "#/components/schemas/PrincipalType"
          }
        }
      },
      "PermissionLevel": {
        "type": "string",
        "description": "Enum representing the possible permission levels for a tool.",
        "enum": [
          "always_allow",
          "ask_before",
          "never_allow"
        ]
      },
      "PrincipalType": {
        "type": "string",
        "enum": [
          "Extension",
          "Tool"
        ]
      },
      "ProviderDetails": {
        "type": "object",
        "required": [
          "name",
          "metadata",
          "is_configured"
        ],
        "properties": {
          "is_configured": {
            "type": "boolean"
          },
          "metadata": {
            "$ref": "#/components/schemas/ProviderMetadata"
          },
          "name": {
            "type": "string"
          }
        }
      },
      "ProviderMetadata": {
        "type": "object",
        "description": "Metadata about a provider's configuration requirements and capabilities",
        "required": [
          "name",
          "display_name",
          "description",
          "default_model",
          "known_models",
          "model_doc_link",
          "config_keys"
        ],
        "properties": {
          "config_keys": {
            "type": "array",
            "items": {
              "$ref": "#/components/schemas/ConfigKey"
            },
            "description": "Required configuration keys"
          },
          "default_model": {
            "type": "string",
            "description": "The default/recommended model for this provider"
          },
          "description": {
            "type": "string",
            "description": "Description of the provider's capabilities"
          },
          "display_name": {
            "type": "string",
            "description": "Display name for the provider in UIs"
          },
          "known_models": {
            "type": "array",
            "items": {
              "$ref": "#/components/schemas/ModelInfo"
            },
            "description": "A list of currently known models with their capabilities\nTODO: eventually query the apis directly"
          },
          "model_doc_link": {
            "type": "string",
            "description": "Link to the docs where models can be found"
          },
          "name": {
            "type": "string",
            "description": "The unique identifier for this provider"
          }
        }
      },
      "ProvidersResponse": {
        "type": "object",
        "required": [
          "providers"
        ],
        "properties": {
          "providers": {
            "type": "array",
            "items": {
              "$ref": "#/components/schemas/ProviderDetails"
            }
          }
        }
      },
      "RedactedThinkingContent": {
        "type": "object",
        "required": [
          "data"
        ],
        "properties": {
          "data": {
            "type": "string"
          }
        }
      },
      "ResourceContents": {
        "oneOf": [
          {
            "type": "object",
            "required": [
              "uri",
              "text"
            ],
            "properties": {
              "mime_type": {
                "type": "string",
                "nullable": true
              },
              "text": {
                "type": "string"
              },
              "uri": {
                "type": "string"
              }
            }
          },
          {
            "type": "object",
            "required": [
              "uri",
              "blob"
            ],
            "properties": {
              "blob": {
                "type": "string"
              },
              "mime_type": {
                "type": "string",
                "nullable": true
              },
              "uri": {
                "type": "string"
              }
            }
          }
        ]
      },
      "Role": {
        "type": "string",
        "enum": [
          "user",
          "assistant"
        ]
      },
      "RunNowResponse": {
        "type": "object",
        "required": [
          "session_id"
        ],
        "properties": {
          "session_id": {
            "type": "string"
          }
        }
      },
      "ScheduledJob": {
        "type": "object",
        "required": [
          "id",
          "source",
          "cron"
        ],
        "properties": {
          "cron": {
            "type": "string"
          },
          "current_session_id": {
            "type": "string",
            "nullable": true
          },
          "currently_running": {
            "type": "boolean"
          },
          "execution_mode": {
            "type": "string",
            "nullable": true
          },
          "id": {
            "type": "string"
          },
          "last_run": {
            "type": "string",
            "format": "date-time",
            "nullable": true
          },
          "paused": {
            "type": "boolean"
          },
          "process_start_time": {
            "type": "string",
            "format": "date-time",
            "nullable": true
          },
          "source": {
            "type": "string"
          }
        }
      },
      "SessionDisplayInfo": {
        "type": "object",
        "required": [
          "id",
          "name",
          "createdAt",
          "workingDir",
          "messageCount"
        ],
        "properties": {
          "accumulatedInputTokens": {
            "type": "integer",
            "format": "int32",
            "nullable": true
          },
          "accumulatedOutputTokens": {
            "type": "integer",
            "format": "int32",
            "nullable": true
          },
          "accumulatedTotalTokens": {
            "type": "integer",
            "format": "int32",
            "nullable": true
          },
          "createdAt": {
            "type": "string"
          },
          "id": {
            "type": "string"
          },
          "inputTokens": {
            "type": "integer",
            "format": "int32",
            "nullable": true
          },
          "messageCount": {
            "type": "integer",
            "minimum": 0
          },
          "name": {
            "type": "string"
          },
          "outputTokens": {
            "type": "integer",
            "format": "int32",
            "nullable": true
          },
          "scheduleId": {
            "type": "string",
            "nullable": true
          },
          "totalTokens": {
            "type": "integer",
            "format": "int32",
            "nullable": true
          },
          "workingDir": {
            "type": "string"
          }
        }
      },
      "SessionHistoryResponse": {
        "type": "object",
        "required": [
          "sessionId",
          "metadata",
          "messages"
        ],
        "properties": {
          "messages": {
            "type": "array",
            "items": {
              "$ref": "#/components/schemas/Message"
            },
            "description": "List of messages in the session conversation"
          },
          "metadata": {
            "$ref": "#/components/schemas/SessionMetadata"
          },
          "sessionId": {
            "type": "string",
            "description": "Unique identifier for the session"
          }
        }
      },
      "SessionInfo": {
        "type": "object",
        "required": [
          "id",
          "path",
          "modified",
          "metadata"
        ],
        "properties": {
          "id": {
            "type": "string"
          },
          "metadata": {
            "$ref": "#/components/schemas/SessionMetadata"
          },
          "modified": {
            "type": "string"
          },
          "path": {
            "type": "string"
          }
        }
      },
      "SessionListResponse": {
        "type": "object",
        "required": [
          "sessions"
        ],
        "properties": {
          "sessions": {
            "type": "array",
            "items": {
              "$ref": "#/components/schemas/SessionInfo"
            },
            "description": "List of available session information objects"
          }
        }
      },
      "SessionMetadata": {
        "type": "object",
        "description": "Metadata for a session, stored as the first line in the session file",
        "required": [
          "working_dir",
          "description",
          "message_count"
        ],
        "properties": {
          "accumulated_input_tokens": {
            "type": "integer",
            "format": "int32",
            "description": "The number of input tokens used in the session. Accumulated across all messages.",
            "nullable": true
          },
          "accumulated_output_tokens": {
            "type": "integer",
            "format": "int32",
            "description": "The number of output tokens used in the session. Accumulated across all messages.",
            "nullable": true
          },
          "accumulated_total_tokens": {
            "type": "integer",
            "format": "int32",
            "description": "The total number of tokens used in the session. Accumulated across all messages (useful for tracking cost over an entire session).",
            "nullable": true
          },
          "description": {
            "type": "string",
            "description": "A short description of the session, typically 3 words or less"
          },
          "input_tokens": {
            "type": "integer",
            "format": "int32",
            "description": "The number of input tokens used in the session. Retrieved from the provider's last usage.",
            "nullable": true
          },
          "message_count": {
            "type": "integer",
            "description": "Number of messages in the session",
            "minimum": 0
          },
          "output_tokens": {
            "type": "integer",
            "format": "int32",
            "description": "The number of output tokens used in the session. Retrieved from the provider's last usage.",
            "nullable": true
          },
          "project_id": {
            "type": "string",
            "description": "ID of the project this session belongs to, if any",
            "nullable": true
          },
          "schedule_id": {
            "type": "string",
            "description": "ID of the schedule that triggered this session, if any",
            "nullable": true
          },
          "total_tokens": {
            "type": "integer",
            "format": "int32",
            "description": "The total number of tokens used in the session. Retrieved from the provider's last usage.",
            "nullable": true
          },
          "working_dir": {
            "type": "string",
            "description": "Working directory for the session",
            "example": "/home/user/sessions/session1"
          }
        }
      },
      "SessionsQuery": {
        "type": "object",
        "properties": {
          "limit": {
            "type": "integer",
            "format": "int32",
            "minimum": 0
          }
        }
      },
      "SummarizationRequested": {
        "type": "object",
        "required": [
          "msg"
        ],
        "properties": {
          "msg": {
            "type": "string"
          }
        }
      },
      "TextContent": {
        "type": "object",
        "required": [
          "text"
        ],
        "properties": {
          "annotations": {
            "allOf": [
              {
                "$ref": "#/components/schemas/Annotations"
              }
            ],
            "nullable": true
          },
          "text": {
            "type": "string"
          }
        }
      },
      "ThinkingContent": {
        "type": "object",
        "required": [
          "thinking",
          "signature"
        ],
        "properties": {
          "signature": {
            "type": "string"
          },
          "thinking": {
            "type": "string"
          }
        }
      },
      "Tool": {
        "type": "object",
        "description": "A tool that can be used by a model.",
        "required": [
          "name",
          "description",
          "inputSchema"
        ],
        "properties": {
          "annotations": {
            "allOf": [
              {
                "$ref": "#/components/schemas/ToolAnnotations"
              }
            ],
            "nullable": true
          },
          "description": {
            "type": "string",
            "description": "A description of what the tool does"
          },
          "inputSchema": {
            "description": "A JSON Schema object defining the expected parameters for the tool"
          },
          "name": {
            "type": "string",
            "description": "The name of the tool"
          }
        }
      },
      "ToolAnnotations": {
        "type": "object",
        "description": "Additional properties describing a tool to clients.\n\nNOTE: all properties in ToolAnnotations are **hints**.\nThey are not guaranteed to provide a faithful description of\ntool behavior (including descriptive properties like `title`).\n\nClients should never make tool use decisions based on ToolAnnotations\nreceived from untrusted servers.",
        "properties": {
          "destructiveHint": {
            "type": "boolean",
            "description": "If true, the tool may perform destructive updates to its environment.\nIf false, the tool performs only additive updates.\n\n(This property is meaningful only when `read_only_hint == false`)\n\nDefault: true"
          },
          "idempotentHint": {
            "type": "boolean",
            "description": "If true, calling the tool repeatedly with the same arguments\nwill have no additional effect on its environment.\n\n(This property is meaningful only when `read_only_hint == false`)\n\nDefault: false"
          },
          "openWorldHint": {
            "type": "boolean",
            "description": "If true, this tool may interact with an \"open world\" of external\nentities. If false, the tool's domain of interaction is closed.\nFor example, the world of a web search tool is open, whereas that\nof a memory tool is not.\n\nDefault: true"
          },
          "readOnlyHint": {
            "type": "boolean",
            "description": "If true, the tool does not modify its environment.\n\nDefault: false"
          },
          "title": {
            "type": "string",
            "description": "A human-readable title for the tool.",
            "nullable": true
          }
        }
      },
      "ToolConfirmationRequest": {
        "type": "object",
        "required": [
          "id",
          "toolName",
          "arguments"
        ],
        "properties": {
          "arguments": {},
          "id": {
            "type": "string"
          },
          "prompt": {
            "type": "string",
            "nullable": true
          },
          "toolName": {
            "type": "string"
          }
        }
      },
      "ToolInfo": {
        "type": "object",
        "description": "Information about the tool used for building prompts",
        "required": [
          "name",
          "description",
          "parameters"
        ],
        "properties": {
          "description": {
            "type": "string"
          },
          "name": {
            "type": "string"
          },
          "parameters": {
            "type": "array",
            "items": {
              "type": "string"
            }
          },
          "permission": {
            "allOf": [
              {
                "$ref": "#/components/schemas/PermissionLevel"
              }
            ],
            "nullable": true
          }
        }
      },
      "ToolPermission": {
        "type": "object",
        "required": [
          "tool_name",
          "permission"
        ],
        "properties": {
          "permission": {
            "$ref": "#/components/schemas/PermissionLevel"
          },
          "tool_name": {
            "type": "string"
          }
        }
      },
      "ToolRequest": {
        "type": "object",
        "required": [
          "id",
          "toolCall"
        ],
        "properties": {
          "id": {
            "type": "string"
          },
          "toolCall": {
            "type": "object"
          }
        }
      },
      "ToolResponse": {
        "type": "object",
        "required": [
          "id",
          "toolResult"
        ],
        "properties": {
          "id": {
            "type": "string"
          },
          "toolResult": {
            "type": "object"
          }
        }
      },
      "ToolResultSchema": {
        "type": "object",
        "required": [
          "success",
          "data"
        ],
        "properties": {
          "data": {
            "type": "object"
          },
          "message": {
            "type": "string",
            "example": "Operation completed successfully",
            "nullable": true
          },
          "success": {
            "type": "boolean",
            "example": true
          }
        },
        "example": {
          "data": {},
          "success": true
        }
      },
      "UpdateScheduleRequest": {
        "type": "object",
        "required": [
          "cron"
        ],
        "properties": {
          "cron": {
            "type": "string"
          }
        }
      },
      "UpsertConfigQuery": {
        "type": "object",
        "required": [
          "key",
          "value",
          "is_secret"
        ],
        "properties": {
          "is_secret": {
            "type": "boolean"
          },
          "key": {
            "type": "string"
          },
          "value": {}
        }
      },
      "UpsertPermissionsQuery": {
        "type": "object",
        "required": [
          "tool_permissions"
        ],
        "properties": {
          "tool_permissions": {
            "type": "array",
            "items": {
              "$ref": "#/components/schemas/ToolPermission"
            }
          }
        }
      }
    }
  }
}<|MERGE_RESOLUTION|>--- conflicted
+++ resolved
@@ -10,11 +10,7 @@
     "license": {
       "name": "Apache-2.0"
     },
-<<<<<<< HEAD
-    "version": "1.0.29"
-=======
-    "version": "1.0.31"
->>>>>>> 36b51737
+    "version": "1.0.32"
   },
   "paths": {
     "/agent/tools": {
