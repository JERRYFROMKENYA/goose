--- conflicted
+++ resolved
@@ -81,13 +81,7 @@
             tool_result_tx: tool_tx,
             tool_result_rx: Arc::new(Mutex::new(tool_rx)),
             tool_monitor: Mutex::new(None),
-<<<<<<< HEAD
             router_tool_selector: Mutex::new(None),
-=======
-            router_tool_selector: Mutex::new(Some(create_tool_selector(
-                router_tool_selection_strategy,
-            ))),
->>>>>>> 7e28762c
         }
     }
 
