--- conflicted
+++ resolved
@@ -29,22 +29,16 @@
         // Prepare system prompt
         let extension_manager = self.extension_manager.lock().await;
         let extensions_info = extension_manager.get_extensions_info().await;
-<<<<<<< HEAD
+
+        // Get model name from provider
+        let model_config = self.provider.get_model_config();
+        let model_name = &model_config.model_name;
+
         let mut system_prompt = self.prompt_manager.build_system_prompt(
             extensions_info,
             self.frontend_instructions.clone(),
             extension_manager.suggest_disable_extensions_prompt().await,
-=======
-
-        // Get model name from provider
-        let model_config = self.provider.get_model_config();
-        let model_name = &model_config.model_name;
-
-        let mut system_prompt = self.prompt_manager.build_system_prompt(
-            extensions_info,
-            self.frontend_instructions.clone(),
             Some(model_name),
->>>>>>> 36f1c602
         );
 
         // Handle toolshim if enabled
