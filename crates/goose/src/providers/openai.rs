use anyhow::Result;
use async_trait::async_trait;
use reqwest::Client;
use serde_json::Value;
use std::time::Duration;

use super::base::{ConfigKey, Provider, ProviderMetadata, ProviderUsage, Usage};
use super::errors::ProviderError;
use super::formats::openai::{create_request, get_usage, response_to_message};
use super::utils::{emit_debug_trace, get_model, handle_response_openai_compat, ImageFormat};
use crate::message::Message;
use crate::model::ModelConfig;
use mcp_core::tool::Tool;

pub const OPEN_AI_DEFAULT_MODEL: &str = "gpt-4o";
pub const OPEN_AI_KNOWN_MODELS: &[&str] = &[
    "gpt-4o",
    "gpt-4o-mini",
    "gpt-4-turbo",
    "gpt-3.5-turbo",
    "o1",
];

pub const OPEN_AI_DOC_URL: &str = "https://platform.openai.com/docs/models";

#[derive(Debug, serde::Serialize)]
pub struct OpenAiProvider {
    #[serde(skip)]
    client: Client,
    host: String,
    api_key: String,
    organization: Option<String>,
    project: Option<String>,
    model: ModelConfig,
}

impl Default for OpenAiProvider {
    fn default() -> Self {
        let model = ModelConfig::new(OpenAiProvider::metadata().default_model);
        OpenAiProvider::from_env(model).expect("Failed to initialize OpenAI provider")
    }
}

impl OpenAiProvider {
    pub fn from_env(model: ModelConfig) -> Result<Self> {
        let config = crate::config::Config::global();
        let api_key: String = config.get_secret("OPENAI_API_KEY")?;
        let host: String = config
            .get("OPENAI_HOST")
            .unwrap_or_else(|_| "https://api.openai.com".to_string());
        let organization: Option<String> = config.get("OPENAI_ORGANIZATION").ok();
        let project: Option<String> = config.get("OPENAI_PROJECT").ok();
        let client = Client::builder()
            .timeout(Duration::from_secs(600))
            .build()?;

        Ok(Self {
            client,
            host,
            api_key,
            organization,
            project,
            model,
        })
    }

    async fn post(&self, payload: Value) -> Result<Value, ProviderError> {
        let base_url = url::Url::parse(&self.host)
            .map_err(|e| ProviderError::RequestFailed(format!("Invalid base URL: {e}")))?;
        let url = base_url.join("v1/chat/completions").map_err(|e| {
            ProviderError::RequestFailed(format!("Failed to construct endpoint URL: {e}"))
        })?;

<<<<<<< HEAD
        println!("SENDING PAYLOAD: {:?}", payload);
        let response = self
=======
        let mut request = self
>>>>>>> 3af2bf86
            .client
            .post(url)
            .header("Authorization", format!("Bearer {}", self.api_key));

        // Add organization header if present
        if let Some(org) = &self.organization {
            request = request.header("OpenAI-Organization", org);
        }

        // Add project header if present
        if let Some(project) = &self.project {
            request = request.header("OpenAI-Project", project);
        }

        let response = request.json(&payload).send().await?;

        println!("RESPONSE: {:?}", response);
        handle_response_openai_compat(response).await
    }
}

#[async_trait]
impl Provider for OpenAiProvider {
    fn metadata() -> ProviderMetadata {
        ProviderMetadata::new(
            "openai",
            "OpenAI",
            "GPT-4 and other OpenAI models, including OpenAI compatible ones",
            OPEN_AI_DEFAULT_MODEL,
            OPEN_AI_KNOWN_MODELS
                .iter()
                .map(|&s| s.to_string())
                .collect(),
            OPEN_AI_DOC_URL,
            vec![
                ConfigKey::new("OPENAI_API_KEY", true, true, None),
                ConfigKey::new("OPENAI_HOST", true, false, Some("https://api.openai.com")),
                ConfigKey::new("OPENAI_ORGANIZATION", false, false, None),
                ConfigKey::new("OPENAI_PROJECT", false, false, None),
            ],
        )
    }

    fn get_model_config(&self) -> ModelConfig {
        self.model.clone()
    }

    #[tracing::instrument(
        skip(self, system, messages, tools),
        fields(model_config, input, output, input_tokens, output_tokens, total_tokens)
    )]
    async fn complete(
        &self,
        system: &str,
        messages: &[Message],
        tools: &[Tool],
    ) -> Result<(Message, ProviderUsage), ProviderError> {
        let payload = create_request(&self.model, system, messages, tools, &ImageFormat::OpenAi)?;

        // println!("THIS IS THE PAYLOAD: {:?}", payload);
        // Make request
        let response = self.post(payload.clone()).await?;
        // println!("RESPONSE: {:?}", response);

        // Parse response
        let message = response_to_message(response.clone())?;
        let usage = match get_usage(&response) {
            Ok(usage) => usage,
            Err(ProviderError::UsageError(e)) => {
                tracing::debug!("Failed to get usage data: {}", e);
                Usage::default()
            }
            Err(e) => return Err(e),
        };
        let model = get_model(&response);
        emit_debug_trace(self, &payload, &response, &usage);
        Ok((message, ProviderUsage::new(model, usage)))
    }
}<|MERGE_RESOLUTION|>--- conflicted
+++ resolved
@@ -71,12 +71,7 @@
             ProviderError::RequestFailed(format!("Failed to construct endpoint URL: {e}"))
         })?;
 
-<<<<<<< HEAD
-        println!("SENDING PAYLOAD: {:?}", payload);
-        let response = self
-=======
         let mut request = self
->>>>>>> 3af2bf86
             .client
             .post(url)
             .header("Authorization", format!("Bearer {}", self.api_key));
